--- conflicted
+++ resolved
@@ -33,20 +33,6 @@
     this.indentJson = false,
     this.blockRobots = true,
     this.uiCacheEnabled = false,
-<<<<<<< HEAD
-    this.useGisSignIn = false,
-  });
-
-  /// Whether to show the admin UI for automated publishing admin UI.
-  bool get showAdminUIForAutomatedPublishing => isExperimental;
-
-  /// Whether to show package screenshots in search listings.
-  bool get showScreenshots => isExperimental;
-
-  /// Whether to return dartdoc from sandboxing output.
-  bool get showSandboxedDartDoc => isExperimental;
-=======
     ExperimentalFlags? experimentalFlags,
   }) : experimentalFlags = experimentalFlags ?? ExperimentalFlags.empty;
->>>>>>> 8b2abb3c
 }